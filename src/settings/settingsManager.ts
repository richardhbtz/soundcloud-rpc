import { BrowserView, BrowserWindow } from 'electron';
import type ElectronStore = require('electron-store');
import { TranslationService } from '../services/translationService';

export class SettingsManager {
    private view: BrowserView;
    private isVisible = false;
    private parentWindow: BrowserWindow;
    private store: ElectronStore;
    private translationService: TranslationService;

    constructor(parentWindow: BrowserWindow, store: ElectronStore, translationService: TranslationService) {
        this.parentWindow = parentWindow;
        this.store = store;
        this.view = new BrowserView({
            webPreferences: {
                nodeIntegration: true,
                contextIsolation: false,
            },
        });
        this.translationService = translationService;

        // Add view immediately but keep it off-screen
        this.parentWindow.addBrowserView(this.view);
        this.view.setBounds({ x: 0, y: -10000, width: 0, height: 0 });

        // Add resize listener
        this.parentWindow.on('resize', () => {
            if (this.isVisible) {
                this.updateBounds();
            }
        });

        // Preload content
        this.view.webContents.loadURL(`data:text/html,${encodeURIComponent(this.getHtml())}`);

        // Listen for hide message from the panel
        this.view.webContents.on('console-message', (_, __, message) => {
            if (message === 'hidePanel') {
                this.isVisible = false;
                this.view.setBounds({ x: 0, y: -10000, width: 0, height: 0 });
            }
        });
    }

    public toggle(): void {
        if (this.isVisible) {
            this.hide();
        } else {
            this.show();
        }
    }

    private updateBounds(): void {
        const bounds = this.parentWindow.getBounds();
        const width = Math.min(500, Math.floor(bounds.width * 0.4)); // 40% of window width, max 500px
        const HEADER_HEIGHT = 32; // Height of the window controls

        this.view.setBounds({
            x: bounds.width - width,
            y: HEADER_HEIGHT,
            width,
            height: bounds.height - HEADER_HEIGHT,
        });
    }

    private getHtml(): string {
        const theme = this.store.get('theme', 'dark');
        return `
        <style>
            @font-face {
                font-family: 'SC-Font';
                src: url('https://assets.web.soundcloud.cloud/_next/static/media/a34f9d1faa5f3315-s.p.woff2') format('woff2');
                font-weight: bold;
                font-style: normal;
                font-display: swap;
            }
            * {
                margin: 0;
                padding: 0;
                box-sizing: border-box;
                font-family: 'SC-Font', -apple-system, BlinkMacSystemFont, 'Segoe UI', Roboto, sans-serif;
                -webkit-font-smoothing: antialiased;
            }
            body {
                background-color: rgba(var(--bg-primary-rgb), 0.1);
                backdrop-filter: blur(10px);
                -webkit-backdrop-filter: blur(10px);
                color: var(--text-primary);
                padding: 20px;
                padding-right: 28px;
                overflow-y: scroll !important;
                letter-spacing: 0.01em;
                position: relative;
                opacity: 0;
                transform: translateX(20px);
                transition: 
                    opacity 0.3s cubic-bezier(0.4, 0, 0.2, 1),
                    transform 0.3s cubic-bezier(0.4, 0, 0.2, 1),
                    backdrop-filter 0.3s cubic-bezier(0.4, 0, 0.2, 1);
                will-change: transform, opacity;
            }
            body.visible {
                opacity: 1;
                transform: translateX(0);
            }
            body.is-scrollable {
                padding-right: 20px; /* Reduce padding when scroll is visible */
            }
            ::-webkit-scrollbar {
                -webkit-appearance: none;
                width: 8px;
                height: 8px;
                background-color: var(--scrollbar-bg);
                display: block !important;
                opacity: 1 !important;
                visibility: visible !important;
            }
            
            ::-webkit-scrollbar-track {
                background-color: transparent;
                opacity: 1 !important;
                visibility: visible !important;
            }
            
            ::-webkit-scrollbar-thumb {
                background-color: var(--scrollbar-thumb);
                border-radius: 4px;
                transition: background-color 0.3s;
                min-height: 40px;
                opacity: 1 !important;
                visibility: visible !important;
            }
            
            ::-webkit-scrollbar-thumb:hover {
                background-color: var(--scrollbar-thumb-hover);
            }
            
            ::-webkit-scrollbar-corner {
                background-color: transparent;
            }
            ::-webkit-scrollbar-button {
                display: none;
            }
            .close-btn {
                position: absolute;
                top: 5px;
                right: 28px; /* Default position when scroll is not visible */
                width: 32px;
                height: 32px;
                border-radius: 4px;
                border: none;
                background: transparent;
                color: var(--text-primary);
                cursor: pointer;
                display: flex;
                align-items: center;
                justify-content: center;
                transition: background-color 0.2s;
            }
            body.is-scrollable .close-btn {
                right: 20px; /* Adjust position when scroll is visible */
            }
            .close-btn:hover {
                background-color: var(--bg-hover);
            }
            .close-btn svg {
                width: 16px;
                height: 16px;
                fill: currentColor;
            }
            :root {
                --bg-primary: #303030;
                --bg-primary-rgb: 48, 48, 48;
                --bg-secondary: rgba(43, 43, 43, 0.7);
                --bg-hover: rgba(64, 64, 64, 0.8);
                --text-primary: #ffffff;
                --text-secondary: rgba(255, 255, 255, 0.7);
                --accent: rgba(255, 255, 255, 0.9);
                --accent-hover: #ffffff;
                --accent-muted: rgba(255, 255, 255, 0.6);
                --link-color: #5bb7ff;
                --link-hover: #7cc5ff;
                --border: rgba(255, 255, 255, 0.1);
                --scrollbar-bg: rgba(255, 255, 255, 0.05);
                --scrollbar-thumb: rgba(255, 255, 255, 0.2);
                --scrollbar-thumb-hover: rgba(255, 255, 255, 0.3);
            }
            html.theme-light {
                --bg-primary: #ffffff;
                --bg-primary-rgb: 255, 255, 255;
                --bg-secondary: rgba(245, 245, 245, 0.7);
                --bg-hover: rgba(234, 234, 234, 0.8);
                --text-primary: #333333;
                --text-secondary: rgba(0, 0, 0, 0.7);
                --accent: rgba(0, 0, 0, 0.9);
                --accent-hover: #000000;
                --accent-muted: rgba(0, 0, 0, 0.6);
                --link-color: #0088ff;
                --link-hover: #0066cc;
                --border: rgba(0, 0, 0, 0.1);
                --scrollbar-bg: rgba(0, 0, 0, 0.05);
                --scrollbar-thumb: rgba(0, 0, 0, 0.2);
                --scrollbar-thumb-hover: rgba(0, 0, 0, 0.3);
            }
            .settings-panel {
                padding-top: 32px;
                max-width: 100%;
                display: flex;
                flex-direction: column;
                gap: 14px;
            }
            .setting-group {
                background: var(--bg-secondary);
                border-radius: 8px;
                padding: 15px;
                transition: background 0.2s;
            }
            .setting-group:hover {
                background: var(--bg-hover);
            }
            h2 {
                font-size: 16px;
                font-weight: 600;
                color: var(--text-primary);
                margin-bottom: 10px;
                display: flex;
                align-items: center;
                gap: 8px;
            }
            h2 svg {
                width: 18px;
                height: 18px;
                fill: var(--text-primary);
            }
            .setting-item {
                display: flex;
                align-items: center;
                justify-content: space-between;
                padding: 5px 0;
            }
            .setting-item span {
                color: var(--text-primary);
                font-size: 14px;
            }
            .description {
                font-size: 12px;
                color: var(--text-secondary);
                margin-top: 10px;
            }
            .input-group {
                display: flex;
                flex-direction: column;
                margin-top: 10px;
            }
            .input-group .textInput {
                margin-bottom: 10px;
            }
            .input-group .textInput:last-child {
                margin-bottom: 0;
            }
            .toggle {
                position: relative;
                width: 44px;
                height: 24px;
                flex-shrink: 0;
            }
            .toggle input {
                opacity: 0;
                width: 0;
                height: 0;
            }
            .slider {
                position: absolute;
                cursor: pointer;
                inset: 0;
                background: var(--bg-primary);
                border: 1px solid var(--border);
                transition: .2s;
                border-radius: 24px;
            }
            .slider:before {
                content: "";
                position: absolute;
                height: 18px;
                width: 18px;
                left: 2px;
                bottom: 2px;
                background: var(--text-secondary);
                transition: .2s;
                border-radius: 50%;
            }
            input:checked + .slider {
                background: var(--accent);
                border-color: var(--accent);
            }
            input:checked + .slider:before {
                transform: translateX(20px);
                background: var(--bg-primary);
            }
            .textInput {
                width: 100%;
                padding: 10px 12px;
                background: var(--bg-primary);
                border: 1px solid var(--border);
                border-radius: 4px;
                color: var(--text-primary);
                font-size: 14px;
                transition: border-color 0.2s;
            }
            .textInput:focus {
                outline: none;
                border-color: var(--accent-muted);
            }
            .button {
                width: 100%;
                padding: 12px;
                background: var(--accent);
                color: var(--bg-primary);
                border: none;
                border-radius: 4px;
                font-size: 14px;
                font-weight: 600;
                cursor: pointer;
                transition: background 0.2s;
            }
            .button:hover {
                background: var(--accent-hover);
            }
            .link {
                color: var(--accent-muted);
                text-decoration: none;
                font-size: 12px;
            }
            .link:hover {
                color: var(--accent);
                text-decoration: none;
            }
            #createLastFmApiKey {
                color: var(--link-color);
            }
            #createLastFmApiKey:hover {
                color: var(--link-hover);
            }
            /* Hide scrollbar for Chrome, Safari and Opera */
            body::-webkit-scrollbar {
                width: 8px;
            }
            
            /* Enable overlay scrollbar */
            @media screen and (min-width: 0\0) {
                body {
                    overflow-y: auto;
                }
            }
        </style>
        <button class="close-btn" id="close-settings" title="Close settings">
            <svg viewBox="0 0 24 24">
                <path d="M19 6.41L17.59 5 12 10.59 6.41 5 5 6.41 10.59 12 5 17.59 6.41 19 12 13.41 17.59 19 19 17.59 13.41 12z"/>
            </svg>
        </button>
        <div class="settings-panel">
            <div class="setting-group">
                <h2 data-i18n-key="client">Client</h2>
                <div class="setting-item">
                    <span data-i18n-key="darkMode">Dark Mode</span>
                    <label class="toggle">
                        <input type="checkbox" id="darkMode" ${theme !== 'light' ? 'checked' : ''}>
                        <span class="slider"></span>
                    </label>
                </div>
            </div>

            <div class="setting-group">
                <h2 data-i18n-key="adBlocker">AdBlocker</h2>
                <div class="setting-item">
                    <span data-i18n-key="enableAdBlocker">Enable AdBlocker</span>
                    <label class="toggle">
                        <input type="checkbox" id="adBlocker" ${this.store.get('adBlocker') ? 'checked' : ''}>
                        <span class="slider"></span>
                    </label>
                </div>
                <div class="description" data-i18n-key="changesAppRestart">Changes require app restart</div>
            </div>

            <div class="setting-group">
                <h2 data-i18n-key="proxy">Proxy</h2>
                <div class="setting-item">
                    <span data-i18n-key="enableProxy">Enable Proxy</span>
                    <label class="toggle">
                        <input type="checkbox" id="proxyEnabled" ${this.store.get('proxyEnabled') ? 'checked' : ''}>
                        <span class="slider"></span>
                    </label>
                </div>
                <div class="input-group" id="proxyFields" style="display: ${
                    this.store.get('proxyEnabled') ? 'block' : 'none'
                }">
                    <input type="text" class="textInput" id="proxyHost" data-i18n-key="proxyHost" data-i18n-placeholder="proxyHost" placeholder="Proxy Host" value="${
                        this.store.get('proxyHost') || ''
                    }">
                    <input type="text" class="textInput" id="proxyPort" data-i18n-key="proxyPort" data-i18n-placeholder="proxyPort" placeholder="Proxy Port" value="${
                        this.store.get('proxyPort') || ''
                    }">
                </div>
            </div>

            <div class="setting-group">
                <h2>
                    Last.fm
                    <svg xmlns="http://www.w3.org/2000/svg" viewBox="0 0 24 24">
                        <path d="M10.599 17.211l-.881-2.393s-1.433 1.596-3.579 1.596c-1.9 0-3.249-1.652-3.249-4.296 0-3.385 1.708-4.596 3.388-4.596 2.418 0 3.184 1.568 3.845 3.578l.871 2.751c.87 2.672 2.508 4.818 7.238 4.818 3.386 0 5.673-1.037 5.673-3.77 0-2.209-1.258-3.358-3.595-3.906l-1.738-.381c-1.193-.274-1.546-.763-1.546-1.59 0-.934.736-1.485 1.937-1.485 1.313 0 2.024.488 2.14 1.652l2.745-.33c-.225-2.511-1.937-3.541-4.745-3.541-2.479 0-4.897.934-4.897 3.947 0 1.877.902 3.063 3.172 3.608l1.871.439c1.402.332 1.866.916 1.866 1.713 0 1.021-.992 1.441-2.869 1.441-2.779 0-3.936-1.457-4.596-3.469l-.901-2.75c-1.156-3.574-3.004-4.896-6.669-4.896C2.147 5.297 0 7.802 0 12.244c0 4.325 2.208 6.638 6.169 6.638 3.193 0 4.43-1.671 4.43-1.671z"/>
                    </svg>
                </h2>
                <div class="setting-item">
                    <span data-i18n-key="enableLastFm">Enable scrobbling</span>
                    <label class="toggle">
                        <input type="checkbox" id="lastFmEnabled" ${this.store.get('lastFmEnabled') ? 'checked' : ''}>
                        <span class="slider"></span>
                    </label>
                </div>
                <div class="input-group" id="lastFmFields" style="display: ${
                    this.store.get('lastFmEnabled') ? 'block' : 'none'
                }">
                    <input type="text" class="textInput" id="lastFmApiKey" data-i18n-key="lastFmApiKey" data-i18n-placeholder="lastFmApiKey" placeholder="Last.fm API Key" value="${
                        this.store.get('lastFmApiKey') || ''
                    }">
                    <input type="password" class="textInput" id="lastFmSecret" data-i18n-key="lastFmApiSecret" data-i18n-placeholder="lastFmApiSecret" placeholder="Last.fm API Secret" value="${
                        this.store.get('lastFmSecret') || ''
                    }">
                </div>
                <div class="description">
                    <a href="#" id="createLastFmApiKey" class="link" data-i18n-key="createApiKeyLastFm">Create API Key</a>
                    - <span data-i18n-key="noCallbackUrl">No callback URL needed</span>
                </div>
            </div>

            <div class="setting-group">
                <h2>
                    Discord
                    <svg xmlns="http://www.w3.org/2000/svg" viewBox="0 0 24 24">
                         <path d="M20.317 4.369a19.791 19.791 0 0 0-4.885-1.515.074.074 0 0 0-.079.037c-.211.375-.444.864-.608 1.249a18.707 18.707 0 0 0-5.487 0 12.505 12.505 0 0 0-.617-1.249.077.077 0 0 0-.079-.037A19.736 19.736 0 0 0 3.677 4.369a.07.07 0 0 0-.032.027C.533 9.045-.32 13.579.099 18.057a.082.082 0 0 0 .031.056 19.911 19.911 0 0 0 5.993 3.03.077.077 0 0 0 .084-.028c.464-.63.874-1.295 1.226-1.994a.076.076 0 0 0-.041-.105 13.184 13.184 0 0 1-1.872-.9.077.077 0 0 1-.008-.128c.126-.094.252-.192.373-.291a.075.075 0 0 1 .077-.01c3.927 1.793 8.18 1.793 12.062 0a.074.074 0 0 1 .078.009c.122.099.247.197.374.291a.077.077 0 0 1-.006.128 12.509 12.509 0 0 1-1.873.899.076.076 0 0 0-.04.106c.36.698.772 1.363 1.225 1.993a.076.076 0 0 0 .084.028 19.876 19.876 0 0 0 6.002-3.03.077.077 0 0 0 .031-.056c.5-5.177-.838-9.665-3.546-13.661a.067.067 0 0 0-.033-.027zM8.02 15.331c-1.182 0-2.156-1.085-2.156-2.419 0-1.333.955-2.418 2.156-2.418 1.213 0 2.187 1.096 2.156 2.419 0 1.333-.955 2.418-2.156 2.418zm7.974 0c-1.182 0-2.156-1.085-2.156-2.419 0-1.333.955-2.418 2.156-2.418 1.213 0 2.187 1.096 2.156 2.419 0 1.333-.943 2.418-2.156 2.418z"/>
                    </svg>
                </h2>
                <div class="setting-item">
                    <span data-i18n-key="enableRichPresence">Enable Rich Presence</span>
                    <label class="toggle">
                        <input type="checkbox" id="discordRichPresence" ${
                            this.store.get('discordRichPresence') ? 'checked' : ''
                        }>
                        <span class="slider"></span>
                    </label>
                </div>
                <div class="setting-item">
                    <span data-i18n-key="displayWhenPaused">Display when paused</span>
                    <label class="toggle">
                        <input type="checkbox" id="displayWhenIdling" ${
                            this.store.get('displayWhenIdling') ? 'checked' : ''
                        }>
                        <span class="slider"></span>
                    </label>
                </div>
                <div class="setting-item">
                    <span data-i18n-key="displaySmallIcon">Display small icon</span>
                    <label class="toggle">
                        <input type="checkbox" id="displaySCSmallIcon" ${
                            this.store.get('displaySCSmallIcon') ? 'checked' : ''
                        }>
                        <span class="slider"></span>
                    </label>
                </div>
                <div class="setting-item">
                    <span>${this.translationService.translate('displayButtons')}</span>
                    <label class="toggle">
                        <input type="checkbox" id="displayButtons" ${
                            this.store.get('displayButtons') ? 'checked' : ''
                        }>
                        <span class="slider"></span>
                    </label>
                </div>
            </div>

            <div class="setting-group">
                <button class="button" id="applyChanges" data-i18n-key="applyChanges">Apply Changes</button>
            </div>
        </div>
        <script>
            ${this.getJavaScript()}
        </script>
        <script>
            // Animation handling
            document.addEventListener('DOMContentLoaded', () => {
                // Ensure initial state is set
                document.body.classList.remove('visible');
            });

            // Handle close button animation
            document.getElementById('close-settings').addEventListener('click', (e) => {
                e.preventDefault();
                document.body.classList.remove('visible');
                setTimeout(() => {
                    ipcRenderer.send('toggle-settings');
                }, 300);
            });

            // Listen for messages
            window.addEventListener('message', (event) => {
                if (event.data === 'hidePanel') {
                    console.log('hidePanel');
                }
            });
        </script>`;
    }

    private getJavaScript(): string {
        return `
            const { ipcRenderer, shell } = require('electron');

            // Toggle visibility of Proxy fields
            document.getElementById('proxyEnabled').addEventListener('change', (e) => {
                const isEnabled = e.target.checked;
                document.getElementById('proxyFields').style.display = isEnabled ? 'block' : 'none';
                ipcRenderer.send('setting-changed', { key: 'proxyEnabled', value: isEnabled });
            });

            // Handle proxy host and port changes
            document.getElementById('proxyHost').addEventListener('change', (e) => {
                ipcRenderer.send('setting-changed', { key: 'proxyHost', value: e.target.value });
            });

            document.getElementById('proxyPort').addEventListener('change', (e) => {
                ipcRenderer.send('setting-changed', { key: 'proxyPort', value: e.target.value });
            });

            // Toggle visibility of Last.fm fields
            document.getElementById('lastFmEnabled').addEventListener('change', (e) => {
                const isEnabled = e.target.checked;
                document.getElementById('lastFmFields').style.display = isEnabled ? 'block' : 'none';
                ipcRenderer.send('setting-changed', { key: 'lastFmEnabled', value: isEnabled });
            });

            // Handle Last.fm API key and secret changes
            document.getElementById('lastFmApiKey').addEventListener('change', (e) => {
                ipcRenderer.send('setting-changed', { key: 'lastFmApiKey', value: e.target.value });
            });

            document.getElementById('lastFmSecret').addEventListener('change', (e) => {
                ipcRenderer.send('setting-changed', { key: 'lastFmSecret', value: e.target.value });
            });

            // Open Last.fm API key creation link in the user's default browser
            document.getElementById('createLastFmApiKey').addEventListener('click', (e) => {
                e.preventDefault();
                shell.openExternal('https://www.last.fm/api/account/create');
            });

            // Basic settings
            document.getElementById('darkMode').addEventListener('change', (e) => {
                const isDark = e.target.checked;
                ipcRenderer.send('setting-changed', { key: 'theme', value: isDark ? 'dark' : 'light' });
                document.documentElement.classList.toggle('theme-light', !isDark);
                document.documentElement.classList.toggle('theme-dark', isDark);
            });

            document.getElementById('displayWhenIdling').addEventListener('change', (e) => {
                ipcRenderer.send('setting-changed', { key: 'displayWhenIdling', value: e.target.checked });
            });

            document.getElementById('displaySCSmallIcon').addEventListener('change', (e) => {
                ipcRenderer.send('setting-changed', { key: 'displaySCSmallIcon', value: e.target.checked });
            });

            document.getElementById('adBlocker').addEventListener('change', (e) => {
                ipcRenderer.send('setting-changed', { key: 'adBlocker', value: e.target.checked });
            });

            // Discord settings
            document.getElementById('discordRichPresence').addEventListener('change', (e) => {
                ipcRenderer.send('setting-changed', { key: 'discordRichPresence', value: e.target.checked });
            });

            document.getElementById('displayButtons').addEventListener('change', (e) => {
                ipcRenderer.send('setting-changed', { key: 'displayButtons', value: e.target.checked });
            });

            // Apply all changes
            document.getElementById('applyChanges').addEventListener('click', () => {
                ipcRenderer.send('apply-changes');
            });

            // Listen for theme changes from main process
            ipcRenderer.on('theme-changed', (_, isDark) => {
                document.getElementById('darkMode').checked = isDark;
                document.documentElement.classList.toggle('theme-light', !isDark);
            });

            // Request translations from the main process
            ipcRenderer.on('update-translations', () => {
                ipcRenderer.invoke('get-translations').then((translations) => {
                    document.querySelectorAll('[data-i18n-key]').forEach(element => {
                        const key = element.getAttribute('data-i18n-key');
                        if (translations[key]) {
                            element.textContent = translations[key];
                        }
                    });
                    
                    document.querySelectorAll('input[placeholder]').forEach(input => {
                        const key = input.getAttribute('data-i18n-placeholder');
                        if (key && translations[key]) {
                            input.placeholder = translations[key];
                        }
                    });
                    
<<<<<<< HEAD
                    const lastFmDesc = document.querySelector('.setting-group:nth-child(4) .description');
                    if (lastFmDesc && translations.createApiKeyLastFm && translations.noCallbackUrl) {
                        lastFmDesc.innerHTML = '<a href="#" id="createLastFmApiKey" class="link">' + translations.createApiKeyLastFm + '</a> - <span>' + translations.noCallbackUrl + '</span>';
                        
                        document.getElementById('createLastFmApiKey').addEventListener('click', (e) => {
                            e.preventDefault();
                            shell.openExternal('https://www.last.fm/api/account/create');
                        });
                    }
=======
                    document.querySelector('.setting-group:nth-child(4) .setting-item span').textContent = translations.enableLastFm || 'Enable scrobbling';
                    document.querySelector('.setting-group:nth-child(4) .description .link').textContent = translations.createApiKeyLastFm || 'Create API Key';
                    document.getElementById('lastFmApiKey').placeholder = translations.lastFmApiKey || 'Last.fm API Key';
                    document.getElementById('lastFmSecret').placeholder = translations.lastFmSecret || 'Last.fm API Secret';
                    document.querySelector('.setting-group:nth-child(4) .description').innerHTML = document.querySelector('.setting-group:nth-child(4) .description').innerHTML.replace(/- No callback URL needed/, '- ' + (translations.noCallbackUrl || 'No callback URL needed'));

                    document.querySelector('.setting-group:nth-child(5) .setting-item:nth-child(2) span').textContent = translations.enableRichPresence || 'Enable Rich Presence';
                    document.querySelector('.setting-group:nth-child(5) .setting-item:nth-child(3) span').textContent = translations.displayWhenPaused || 'Display when paused';
                    document.querySelector('.setting-group:nth-child(5) .setting-item:nth-child(4) span').textContent = translations.displaySmallIcon || 'Display small icon';
                    document.querySelector('.setting-group:nth-child(5) .setting-item:nth-child(5) span').textContent = translations.displayButtons || 'Display buttons';
                    
                    document.querySelector('.setting-group:nth-child(6) .button').textContent = translations.applyChanges || 'Apply Changes';
>>>>>>> 5f73b3d4
                });
            });
        `;
    }

    private show(): void {
        this.isVisible = true;
        this.updateBounds();
        this.view.webContents.executeJavaScript(`
            // Force a reflow to ensure animation works
            document.body.style.opacity;
            document.body.classList.add('visible');
        `);
    }

    private hide(): void {
        this.view.webContents.executeJavaScript(`
            document.body.classList.remove('visible');
            setTimeout(() => {
                window.postMessage('hidePanel', '*');
            }, 300);
        `);
    }

    public getView(): BrowserView {
        if (!this.view) {
            throw new Error('Settings view is not initialized');
        }
        return this.view;
    }

    public updateTranslations(translationService: TranslationService): void {
        this.translationService = translationService;
        this.getView().webContents.send('update-translations');
    }
}<|MERGE_RESOLUTION|>--- conflicted
+++ resolved
@@ -469,7 +469,7 @@
                     </label>
                 </div>
                 <div class="setting-item">
-                    <span>${this.translationService.translate('displayButtons')}</span>
+                    <span data-i18n-key="displayButtons">Display buttons</span>
                     <label class="toggle">
                         <input type="checkbox" id="displayButtons" ${
                             this.store.get('displayButtons') ? 'checked' : ''
@@ -610,7 +610,6 @@
                         }
                     });
                     
-<<<<<<< HEAD
                     const lastFmDesc = document.querySelector('.setting-group:nth-child(4) .description');
                     if (lastFmDesc && translations.createApiKeyLastFm && translations.noCallbackUrl) {
                         lastFmDesc.innerHTML = '<a href="#" id="createLastFmApiKey" class="link">' + translations.createApiKeyLastFm + '</a> - <span>' + translations.noCallbackUrl + '</span>';
@@ -620,20 +619,6 @@
                             shell.openExternal('https://www.last.fm/api/account/create');
                         });
                     }
-=======
-                    document.querySelector('.setting-group:nth-child(4) .setting-item span').textContent = translations.enableLastFm || 'Enable scrobbling';
-                    document.querySelector('.setting-group:nth-child(4) .description .link').textContent = translations.createApiKeyLastFm || 'Create API Key';
-                    document.getElementById('lastFmApiKey').placeholder = translations.lastFmApiKey || 'Last.fm API Key';
-                    document.getElementById('lastFmSecret').placeholder = translations.lastFmSecret || 'Last.fm API Secret';
-                    document.querySelector('.setting-group:nth-child(4) .description').innerHTML = document.querySelector('.setting-group:nth-child(4) .description').innerHTML.replace(/- No callback URL needed/, '- ' + (translations.noCallbackUrl || 'No callback URL needed'));
-
-                    document.querySelector('.setting-group:nth-child(5) .setting-item:nth-child(2) span').textContent = translations.enableRichPresence || 'Enable Rich Presence';
-                    document.querySelector('.setting-group:nth-child(5) .setting-item:nth-child(3) span').textContent = translations.displayWhenPaused || 'Display when paused';
-                    document.querySelector('.setting-group:nth-child(5) .setting-item:nth-child(4) span').textContent = translations.displaySmallIcon || 'Display small icon';
-                    document.querySelector('.setting-group:nth-child(5) .setting-item:nth-child(5) span').textContent = translations.displayButtons || 'Display buttons';
-                    
-                    document.querySelector('.setting-group:nth-child(6) .button').textContent = translations.applyChanges || 'Apply Changes';
->>>>>>> 5f73b3d4
                 });
             });
         `;
