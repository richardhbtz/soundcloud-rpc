<<<<<<< HEAD
const Store = require('electron-store');

import { app, BrowserWindow, dialog, Menu, nativeImage } from 'electron';
=======
import { app, BrowserWindow, dialog, Menu, ipcMain, BrowserView } from 'electron';
>>>>>>> 08763154
import { ElectronBlocker, fullLists } from '@cliqz/adblocker-electron';
import { readFileSync, writeFileSync } from 'fs';
import { Client as DiscordClient } from '@xhayper/discord-rpc';
import fetch from 'cross-fetch';
import { setupDarwinMenu } from './macos/menu';
import { NotificationManager } from './notifications/notificationManager';
import { SettingsManager } from './settings/settingsManager';
import { ProxyService } from './services/proxyService';
import { PresenceService } from './services/presenceService';
import { LastFmService } from './services/lastFmService';
import path = require('path');

<<<<<<< HEAD
import path from 'path';
import { TranslationService } from './services/translationService';

=======
const Store = require('electron-store');
>>>>>>> 08763154
const { autoUpdater } = require('electron-updater');
const windowStateManager = require('electron-window-state');
const localShortcuts = require('electron-localshortcut');

// Store configuration
const store = new Store({
    defaults: {
        adBlocker: false,
        proxyEnabled: false,
        proxyHost: '',
        proxyPort: '',
        proxyData: { user: '', password: '' },
        lastFmEnabled: false,
        lastFmApiKey: '',
        lastFmSecret: '',
        lastFmSessionKey: '',
        displayWhenIdling: false,
        displaySCSmallIcon: false,
        discordRichPresence: true,
        theme: 'dark'
    },
    clearInvalidConfig: true,
    encryptionKey: 'soundcloud-rpc-config'
});

// Global variables
let mainWindow: BrowserWindow | null;
let notificationManager: NotificationManager;
<<<<<<< HEAD
let translationService = new TranslationService();
=======
let settingsManager: SettingsManager;
let proxyService: ProxyService;
let presenceService: PresenceService;
let lastFmService: LastFmService;
>>>>>>> 08763154

// Display settings
let displayWhenIdling = store.get('displayWhenIdling') as boolean;
let displaySCSmallIcon = store.get('displaySCSmallIcon') as boolean;

// Update handling
function setupUpdater() {
    autoUpdater.autoDownload = true;
    autoUpdater.autoInstallOnAppQuit = true;

    autoUpdater.on('update-available', () => {
        queueToastNotification('Update Available');
    });

    autoUpdater.on('update-downloaded', () => {
        queueToastNotification('Update Completed');
    });

    autoUpdater.checkForUpdates();
}

<<<<<<< HEAD
// Update the language when retrieved from the web page
async function getLanguage(win: BrowserWindow | null) {
    if (!win) return;

    const langInfo = await win.webContents.executeJavaScript(`
        const langEl = document.querySelector('html');
        new Promise(resolve => {
            resolve({
                lang: langEl ? langEl.getAttribute('lang') : 'en',
            });
        })
    `);

    translationService.setLanguage(langInfo.lang);
}

// Set thumbar buttons for the media controls
function updateThumbarButtons(win: BrowserWindow | null, isPlaying: any) {
    if (!win) return;

    const backwardIcon = nativeImage.createFromPath(path.join(__dirname, '../assets/icons/backward.ico'));
    const playIcon = nativeImage.createFromPath(path.join(__dirname, '../assets/icons/play.ico'));
    const pauseIcon = nativeImage.createFromPath(path.join(__dirname, '../assets/icons/pause.ico'));
    const forwardIcon = nativeImage.createFromPath(path.join(__dirname, '../assets/icons/forward.ico'));

    win.setThumbarButtons([
        {
            tooltip: translationService.translate('previous'),
            icon: backwardIcon,
            click: () => {
                mainWindow.webContents.executeJavaScript(`
                    document.querySelector('.skipControl__previous')?.click();
                  `);
            }
        },
        {
            tooltip: isPlaying ? translationService.translate('pause') : translationService.translate('play'),
            icon: isPlaying ? pauseIcon : playIcon,
            click: () => {
                isPlaying = !isPlaying;
                updateThumbarButtons(win, isPlaying);
                mainWindow.webContents.executeJavaScript(`
                    document.querySelector('.playControl')?.click();
                  `);
            }
        },
        {
            tooltip: translationService.translate('next'),
            icon: forwardIcon,
            click: () => {
                mainWindow.webContents.executeJavaScript(`
                    document.querySelector('.skipControl__next')?.click();
                  `);
            }
        }
    ]);
}

async function init() {
    setupUpdater();

    if (process.platform === 'darwin') setupDarwinMenu();
    else Menu.setApplicationMenu(null);

    let windowState = windowStateManager({ defaultWidth: 800, defaultHeight: 800 });

    mainWindow = new BrowserWindow({
=======
// Browser window configuration
function createBrowserWindow(windowState: any): BrowserWindow {
    const window = new BrowserWindow({
>>>>>>> 08763154
        width: windowState.width,
        height: windowState.height,
        x: windowState.x,
        y: windowState.y,
        frame: process.platform === 'darwin',
        titleBarStyle: process.platform === 'darwin' ? 'hidden' : undefined,
        trafficLightPosition: process.platform === 'darwin' ? { x: 10, y: 10 } : undefined,
        webPreferences: {
            nodeIntegration: false,
            contextIsolation: true,
            sandbox: true,
            webSecurity: true,
            javascript: true,
            images: true,
            plugins: true,
            experimentalFeatures: false,
            devTools: false,
        },
        backgroundColor: '#ffffff',
    });

    // Set Chrome-like properties
    const userAgent = 'Mozilla/5.0 (Windows NT 10.0; Win64; x64) AppleWebKit/537.36 (KHTML, like Gecko) Chrome/135.0.0.0 Safari/537.36';

    window.webContents.setUserAgent(userAgent);

    // Configure session
    const session = window.webContents.session;
    session.webRequest.onBeforeSendHeaders((details, callback) => {
        if (details.url.includes('google')) {
            callback({ requestHeaders: details.requestHeaders });
            return;
        }
        const headers = {
            ...details.requestHeaders,
            'Accept-Language': 'en-US,en;q=0.9',
            'Accept': 'text/html,application/xhtml+xml,application/xml;q=0.9,image/avif,image/webp,image/apng,*/*;q=0.8',
            'sec-ch-ua': '"Not_A Brand";v="8", "Chromium";v="120", "Google Chrome";v="120"',
            'sec-ch-ua-mobile': '?0',
            'sec-ch-ua-platform': '"Windows"',
            'Upgrade-Insecure-Requests': '1',
            'User-Agent': userAgent,
            'Sec-Fetch-Site': 'none',
            'Sec-Fetch-Mode': 'navigate',
            'Sec-Fetch-User': '?1',
            'Sec-Fetch-Dest': 'document',
        };
        callback({ requestHeaders: headers });
    });

    return window;
}

// Track info polling
async function pollTrackInfo() {
    if (!contentView) return;

    try {
        const html = await contentView.webContents.executeJavaScript(
            `document.documentElement.outerHTML`,
            true
        );

        const parser = new (require('jsdom')).JSDOM(html);
        const document = parser.window.document;

        const playButton = document.querySelector('.playControls__play');
        const isPlaying = playButton ? playButton.classList.contains('playing') : false;

        if (isPlaying) {
            const authorEl = document.querySelector('.playbackSoundBadge__lightLink');
            const artworkEl = document.querySelector('.playbackSoundBadge__avatar .image__lightOutline span');
            const elapsedEl = document.querySelector('.playbackTimeline__timePassed span:last-child');
            const durationEl = document.querySelector('.playbackTimeline__duration span:last-child');

            const trackInfo = {
                title: artworkEl?.getAttribute("aria-label") || '',
                author: authorEl?.textContent?.trim() || '',
                artwork: artworkEl ? artworkEl.style.backgroundImage.replace(/^url\(['"]?|['"]?\)$/g, '') : '',
                elapsed: elapsedEl?.textContent?.trim() || '',
                duration: durationEl?.textContent?.trim() || ''
            };

            if (!trackInfo.title || !trackInfo.author) {
                console.error('Incomplete track info:', trackInfo);
                return;
            }

            await lastFmService.updateTrackInfo({
                title: trackInfo.title,
                author: trackInfo.author,
                duration: trackInfo.duration
            });

            await presenceService.updatePresence({
                ...trackInfo,
                isPlaying: true
            });
        } else {
            await presenceService.updatePresence({
                title: '',
                author: '',
                artwork: '',
                elapsed: '',
                duration: '',
                isPlaying: false
            });
        }
    } catch (error) {
        console.error('Error during track info update:', error);
    }
}

function setupWindowControls() {
    if (!mainWindow) return;

    const HEADER_HEIGHT = 32;

    ipcMain.on('minimize-window', () => {
        if (mainWindow) mainWindow.minimize();
    });

    ipcMain.on('maximize-window', () => {
        if (mainWindow) {
            if (mainWindow.isMaximized()) {
                mainWindow.unmaximize();
            } else {
                mainWindow.maximize();
            }
        }
    });

    function adjustContentViews() {
        if (!mainWindow || !contentView || !headerView) return;

        const { width, height } = mainWindow.getContentBounds();

        headerView.setBounds({
            x: 0,
            y: 0,
            width,
            height: HEADER_HEIGHT,
        });

        contentView.setBounds({
            x: 0,
            y: HEADER_HEIGHT,
            width,
            height: height - HEADER_HEIGHT,
        });
    }

    ipcMain.on('title-bar-double-click', () => {
        if (mainWindow) {
            if (mainWindow.isMaximized()) {
                mainWindow.unmaximize();
            } else {
                mainWindow.maximize();
            }
        }
    });

    mainWindow.on('maximize', () => {
        if (headerView) {
            headerView.webContents.send('window-state-changed', 'maximized');
        }
        adjustContentViews();
    });

    mainWindow.on('unmaximize', () => {
        if (headerView) {
            headerView.webContents.send('window-state-changed', 'normal');
        }
        adjustContentViews();
    });

    mainWindow.on('resize', () => {
        adjustContentViews();
    });

    ipcMain.on('close-window', () => {
        if (mainWindow) mainWindow.close();
    });

    isDarkTheme = store.get('theme') !== 'light';
    ipcMain.on('toggle-theme', () => {
        isDarkTheme = !isDarkTheme;
        if (headerView) {
            headerView.webContents.send('theme-changed', isDarkTheme);
        }
        applyThemeToContent(isDarkTheme);
    });

    ipcMain.on('get-initial-state', () => {
        if (headerView) {
            headerView.webContents.send('window-state-changed', mainWindow.isMaximized() ? 'maximized' : 'normal');
        }
    });

    adjustContentViews();
}

let headerView: BrowserView | null;
let contentView: BrowserView | null;
let isDarkTheme = true;

// Main initialization
async function init() {
    setupUpdater();

    if (process.platform === 'darwin') setupDarwinMenu();
    else Menu.setApplicationMenu(null);

    const windowState = windowStateManager({ defaultWidth: 800, defaultHeight: 800 });
    mainWindow = createBrowserWindow(windowState);

    windowState.manage(mainWindow);

    headerView = new BrowserView({
        webPreferences: {
            nodeIntegration: true,
            contextIsolation: false,
        },
    });

    mainWindow.addBrowserView(headerView);
    headerView.setBounds({ x: 0, y: 0, width: mainWindow.getBounds().width, height: 32 });
    headerView.setAutoResize({ width: true, height: false });
    headerView.webContents.loadFile(path.join(__dirname, 'header', 'header.html'));

    contentView = new BrowserView({
        webPreferences: {
            nodeIntegration: false,
            contextIsolation: true,
        },
    });

    mainWindow.addBrowserView(contentView);
    contentView.setBounds({
        x: 0,
        y: 32,
        width: mainWindow.getBounds().width,
        height: mainWindow.getBounds().height - 32,
    });
    contentView.setAutoResize({ width: true, height: true });

    contentView.webContents.setUserAgent(
        'Mozilla/5.0 (Windows NT 10.0; Win64; x64) AppleWebKit/537.36 (KHTML, like Gecko) Chrome/120.0.0.0 Safari/537.36'
    );

    // Initialize services
    notificationManager = new NotificationManager(mainWindow);
    settingsManager = new SettingsManager(mainWindow, store);
    proxyService = new ProxyService(mainWindow, store, queueToastNotification);
    presenceService = new PresenceService(mainWindow, store);
    lastFmService = new LastFmService(mainWindow, store);

    setupWindowControls();
    setupShortcuts();
    setupThemeHandlers();

    // Configure session
    const session = contentView.webContents.session;
    const userAgent = 'Mozilla/5.0 (Windows NT 10.0; Win64; x64) AppleWebKit/537.36 (KHTML, like Gecko) Chrome/120.0.0.0 Safari/537.36';
    session.webRequest.onBeforeSendHeaders((details, callback) => {
        if (details.url.includes('google')) {
            callback({ requestHeaders: details.requestHeaders });
            return;
        }
        const headers = {
            ...details.requestHeaders,
            'Accept-Language': 'en-US,en;q=0.9',
            'Accept': 'text/html,application/xhtml+xml,application/xml;q=0.9,image/avif,image/webp,image/apng,*/*;q=0.8',
            'sec-ch-ua': '"Not_A Brand";v="8", "Chromium";v="120", "Google Chrome";v="120"',
            'sec-ch-ua-mobile': '?0',
            'sec-ch-ua-platform': '"Windows"',
            'Upgrade-Insecure-Requests': '1',
            'User-Agent': userAgent,
            'Sec-Fetch-Site': 'none',
            'Sec-Fetch-Mode': 'navigate',
            'Sec-Fetch-User': '?1',
            'Sec-Fetch-Dest': 'document',
        };
        callback({ requestHeaders: headers });
    });

    // Apply initial settings
    await proxyService.apply();
    contentView.webContents.loadURL('https://soundcloud.com/discover');

    // Setup event handlers
    contentView.webContents.on('did-finish-load', async () => {
        await lastFmService.authenticate();

        if (store.get('adBlocker')) {
            const blocker = await ElectronBlocker.fromLists(
                fetch,
                fullLists,
                { enableCompression: true },
                {
                    path: 'engine.bin',
                    read: async (...args) => readFileSync(...args),
                    write: async (...args) => writeFileSync(...args),
                },
            );
            blocker.enableBlockingInSession(contentView.webContents.session);
        }

<<<<<<< HEAD
        await getLanguage(mainWindow);

        const isPlaying = await executeJS(`
            document.querySelector('.playControls__play').classList.contains('playing')
        `);

        updateThumbarButtons(mainWindow, isPlaying);

        setInterval(async () => {
            try {
                const isPlaying = await executeJS(`
                    document.querySelector('.playControls__play').classList.contains('playing')
                `);

                if (isPlaying) {
                    const trackInfo = await executeJS(`
                    new Promise(resolve => {
                        const titleEl = document.querySelector('.playbackSoundBadge__titleLink');
                        const authorEl = document.querySelector('.playbackSoundBadge__lightLink');
                        resolve({
                            title: titleEl?.innerText ?? '',
                            author: authorEl?.innerText ?? '',
                            url: titleEl?.href ?? ''
                        });
                    });
                `);
                    if (!trackInfo.title || !trackInfo.author) {
                        console.log('Incomplete track info:', trackInfo);
                        return;
                    }

                    const currentTrack = {
                        author: trackInfo.author as string,
                        title: trackInfo.title
                            .replace(/.*?:\s*/, '') // Remove everything up to and including the first colon.
                            .replace(/\n.*/, '') // Remove everything after the first newline.
                            .trim() as string, // Clean up any leading/trailing spaces.
                        url: trackInfo.url as string
                    };

                    const artworkUrl = await executeJS(`
                    new Promise(resolve => {
                        const artworkEl = document.querySelector('.playbackSoundBadge__avatar .image__lightOutline span');
                        resolve(artworkEl ? artworkEl.style.backgroundImage.slice(5, -2) : '');
                    });
                `);

                    const [elapsedTime, totalTime] = await Promise.all([
                        executeJS(
                            `document.querySelector('.playbackTimeline__timePassed span:last-child')?.innerText ?? ''`,
                        ),
                        executeJS(
                            `document.querySelector('.playbackTimeline__duration span:last-child')?.innerText ?? ''`,
                        ),
                    ]); //;

                    await updateNowPlaying(currentTrack, store);

                    const parseTime = (time: string): number => {
                        const parts = time.split(':').map(Number);
                        return parts.reduce((acc, part) => 60 * acc + part, 0) * 1000;
                    };

                    const elapsedMilliseconds = parseTime(elapsedTime);
                    const totalMilliseconds = parseTime(totalTime);

                    if (
                        !currentScrobbleState ||
                        currentScrobbleState.artist !== currentTrack.author ||
                        currentScrobbleState.title !== currentTrack.title
                    ) {
                        // Scrobble previous track if it wasn't scrobbled and met criteria
                        if (
                            currentScrobbleState &&
                            !currentScrobbleState.scrobbled &&
                            shouldScrobble(currentScrobbleState)
                        ) {
                            await scrobbleTrack(
                                {
                                    author: currentScrobbleState.artist,
                                    title: currentScrobbleState.title,
                                },
                                store,
                            );
                        }

                        // Start tracking new track
                        currentScrobbleState = {
                            artist: currentTrack.author,
                            title: currentTrack.title,
                            startTime: Date.now(),
                            duration: timeStringToSeconds(trackInfo.duration),
                            scrobbled: false,
                        };
                    } else if (
                        currentScrobbleState &&
                        !currentScrobbleState.scrobbled &&
                        shouldScrobble(currentScrobbleState)
                    ) {
                        // Scrobble current track if it meets criteria
                        await scrobbleTrack(
                            {
                                author: currentScrobbleState.artist,
                                title: currentScrobbleState.title,
                            },
                            store,
                        );
                        currentScrobbleState.scrobbled = true;
                    }
=======
        // Start polling for track info
        setInterval(pollTrackInfo, 5000);
    });

    // Register settings related events
    ipcMain.on('setting-changed', async (_event, data) => {
        const key = proxyService.transformKey(data.key);
        store.set(key, data.value);
>>>>>>> 08763154

        console.log(key);

<<<<<<< HEAD
                    info.rpc.user?.setActivity({
                        type: ActivityType.Listening,
                        details: `${shortenString(currentTrack.title)}${currentTrack.title.length < 2 ? '⠀⠀' : ''}`,
                        state: `${shortenString(trackInfo.author)}${trackInfo.author.length < 2 ? '⠀⠀' : ''}`,
                        largeImageKey: artworkUrl.replace('50x50.', '500x500.'),
                        startTimestamp: Date.now() - elapsedMilliseconds,
                        endTimestamp: Date.now() + (totalMilliseconds - elapsedMilliseconds),
                        smallImageKey: displaySCSmallIcon ? 'soundcloud-logo' : '',
                        smallImageText: displaySCSmallIcon ? 'SoundCloud' : '',
                        instance: false,
                        buttons: [
                            {
                                label: `▶️ ${translationService.translate('listenOnSoundcloud')}`,
                                url: currentTrack.url
                            }
                        ]
                    });
                } else if (displayWhenIdling) {
                    info.rpc.user?.setActivity({
                        details: 'Listening to SoundCloud',
                        state: 'Paused',
                        largeImageKey: 'idling',
                        largeImageText: 'Paused',
                        smallImageKey: 'soundcloud-logo',
                        smallImageText: 'SoundCloud',
                        instance: false,
                    });
                } else {
                    info.rpc.user?.clearActivity();
                }
            } catch (error) {
                console.error('Error during RPC update:', error);
            }
        }, 5000);
=======
        if (key === 'displayWhenIdling') {
            displayWhenIdling = data.value;
            presenceService.updateDisplaySettings(displayWhenIdling, displaySCSmallIcon);
        } else if (key === 'displaySCSmallIcon') {
            displaySCSmallIcon = data.value;
            presenceService.updateDisplaySettings(displayWhenIdling, displaySCSmallIcon);
        }
>>>>>>> 08763154
    });

    // Handle applying all changes
    ipcMain.on('apply-changes', async () => {
        if (store.get('proxyEnabled')) {
            await proxyService.apply();
        }

        if (store.get('lastFmEnabled')) {
            await lastFmService.authenticate();
        }

        if (store.get('adBlocker')) {
            mainWindow.webContents.reload();
        }

        if (store.get('discordRichPresence')) {
            await presenceService.reconnect();
        } else {
            presenceService.clearActivity();
        }
    });
}

function setupThemeHandlers() {
    // Load initial theme from store
    isDarkTheme = store.get('theme', 'dark') === 'dark';
    
    // Send initial theme to all views
    if (headerView) {
        headerView.webContents.send('theme-changed', isDarkTheme);
    }
    if (settingsManager) {
        settingsManager.getView().webContents.send('theme-changed', isDarkTheme);
    }
    applyThemeToContent(isDarkTheme);
    
    // Listen for theme changes from settings or header
    ipcMain.on('setting-changed', (_, data) => {
        if (data.key === 'theme') {
            isDarkTheme = data.value === 'dark';
            store.set('theme', data.value);
            
            // Update all views
            if (headerView) {
                headerView.webContents.send('theme-changed', isDarkTheme);
            }
            if (settingsManager) {
                settingsManager.getView().webContents.send('theme-changed', isDarkTheme);
            }
            applyThemeToContent(isDarkTheme);
        }
    });
}

function applyThemeToContent(isDark: boolean) {
    if (!contentView) return;

    const themeScript = `
        (function() {
            try {
                document.documentElement.classList.toggle('theme-light', !${isDark});
                document.documentElement.classList.toggle('theme-dark', ${isDark});
                document.body.classList.toggle('theme-light', !${isDark});
                document.body.classList.toggle('theme-dark', ${isDark});
                
                if (${isDark}) {
                    document.documentElement.style.setProperty('--background-base', '#121212');
                    document.documentElement.style.setProperty('--background-surface', '#212121');
                    document.documentElement.style.setProperty('--text-base', '#ffffff');
                } else {
                    document.documentElement.style.setProperty('--background-base', '#ffffff');
                    document.documentElement.style.setProperty('--background-surface', '#f2f2f2');
                    document.documentElement.style.setProperty('--text-base', '#333333');
                }
                
                const style = document.createElement('style');
                style.id = 'custom-scrollbar-style';
                style.textContent = \`
                    ::-webkit-scrollbar-button {
                        display: none;
                    }
                    
                    ::-webkit-scrollbar {
                        width: 8px;
                        height: 8px;
                        background-color: ${isDark ? 'rgba(255, 255, 255, 0.05)' : 'rgba(0, 0, 0, 0.05)'};
                    }
                    
                    ::-webkit-scrollbar-track {
                        background-color: transparent;
                    }
                    
                    ::-webkit-scrollbar-thumb {
                        background-color: ${isDark ? 'rgba(255, 255, 255, 0.2)' : 'rgba(0, 0, 0, 0.2)'};
                        border-radius: 4px;
                        transition: background-color 0.3s;
                    }
                    
                    ::-webkit-scrollbar-thumb:hover {
                        background-color: ${isDark ? 'rgba(255, 255, 255, 0.3)' : 'rgba(0, 0, 0, 0.3)'};
                    }
                    
                    ::-webkit-scrollbar-corner {
                        background-color: transparent;
                    }
                \`;
                
                const existingStyle = document.getElementById('custom-scrollbar-style');
                if (existingStyle) {
                    existingStyle.remove();
                }
                document.head.appendChild(style);
            } catch(e) {
                console.error('Error applying theme:', e);
            }
        })();
    `;

    contentView.webContents.executeJavaScript(themeScript).catch(console.error);
}

function setupShortcuts() {
    if (!mainWindow || !contentView) return;

    contentView.webContents.on('before-input-event', (event, input) => {
        if (input.key === 'F1' && !input.alt && !input.control && !input.meta && !input.shift) {
            settingsManager.toggle();
            event.preventDefault();
        }

        if (input.key === '=' && input.control && !input.alt && !input.meta && !input.shift) {
            const zoomLevel = contentView.webContents.getZoomLevel();
            contentView.webContents.setZoomLevel(Math.min(zoomLevel + 1, 9));
            event.preventDefault();
        }

        if (input.key === '-' && input.control && !input.alt && !input.meta && !input.shift) {
            const zoomLevel = contentView.webContents.getZoomLevel();
            contentView.webContents.setZoomLevel(Math.max(zoomLevel - 1, -9));
            event.preventDefault();
        }

        if (input.key === '0' && input.control && !input.alt && !input.meta && !input.shift) {
            contentView.webContents.setZoomLevel(0);
            event.preventDefault();
        }

        if ((input.key === 'b' || input.key === 'p') && input.control && !input.alt && !input.meta && !input.shift) {
            if (contentView.webContents.canGoBack()) {
                contentView.webContents.goBack();
            }
            event.preventDefault();
        }

        if ((input.key === 'f' || input.key === 'n') && input.control && !input.alt && !input.meta && !input.shift) {
            if (contentView.webContents.canGoForward()) {
                contentView.webContents.goForward();
            }
            event.preventDefault();
        }
    });

    mainWindow.webContents.on('before-input-event', (event, input) => {
        if (contentView) {
            contentView.webContents.sendInputEvent({
                type: input.type === 'keyDown' ? 'keyDown' : 'keyUp',
                keyCode: input.key,
                modifiers: [],
            });
        }
    });
}

// App lifecycle handlers
app.on('ready', init);

app.on('window-all-closed', function () {
    if (process.platform !== 'darwin') {
        app.quit();
    }
});

app.on('activate', function () {
    if (mainWindow === null) {
        init();
    }
});

export function queueToastNotification(message: string) {
    if (mainWindow && notificationManager) {
        notificationManager.show(message);
    }
}<|MERGE_RESOLUTION|>--- conflicted
+++ resolved
@@ -1,13 +1,6 @@
-<<<<<<< HEAD
-const Store = require('electron-store');
-
-import { app, BrowserWindow, dialog, Menu, nativeImage } from 'electron';
-=======
-import { app, BrowserWindow, dialog, Menu, ipcMain, BrowserView } from 'electron';
->>>>>>> 08763154
+import { app, BrowserWindow, Menu, ipcMain, BrowserView, WebContents, ipcRenderer, nativeImage } from 'electron';
 import { ElectronBlocker, fullLists } from '@cliqz/adblocker-electron';
 import { readFileSync, writeFileSync } from 'fs';
-import { Client as DiscordClient } from '@xhayper/discord-rpc';
 import fetch from 'cross-fetch';
 import { setupDarwinMenu } from './macos/menu';
 import { NotificationManager } from './notifications/notificationManager';
@@ -15,18 +8,13 @@
 import { ProxyService } from './services/proxyService';
 import { PresenceService } from './services/presenceService';
 import { LastFmService } from './services/lastFmService';
+import { TranslationService } from './services/translationService';
+import { ThumbarService } from './services/thumbarService';
 import path = require('path');
 
-<<<<<<< HEAD
-import path from 'path';
-import { TranslationService } from './services/translationService';
-
-=======
 const Store = require('electron-store');
->>>>>>> 08763154
 const { autoUpdater } = require('electron-updater');
 const windowStateManager = require('electron-window-state');
-const localShortcuts = require('electron-localshortcut');
 
 // Store configuration
 const store = new Store({
@@ -49,17 +37,17 @@
     encryptionKey: 'soundcloud-rpc-config'
 });
 
+let isDarkTheme = store.get('theme') !== 'light';
+
 // Global variables
 let mainWindow: BrowserWindow | null;
 let notificationManager: NotificationManager;
-<<<<<<< HEAD
-let translationService = new TranslationService();
-=======
 let settingsManager: SettingsManager;
 let proxyService: ProxyService;
 let presenceService: PresenceService;
 let lastFmService: LastFmService;
->>>>>>> 08763154
+let translationService: TranslationService;
+let thumbarService: ThumbarService;
 
 // Display settings
 let displayWhenIdling = store.get('displayWhenIdling') as boolean;
@@ -81,12 +69,9 @@
     autoUpdater.checkForUpdates();
 }
 
-<<<<<<< HEAD
 // Update the language when retrieved from the web page
-async function getLanguage(win: BrowserWindow | null) {
-    if (!win) return;
-
-    const langInfo = await win.webContents.executeJavaScript(`
+async function getLanguage() {
+    const langInfo = await contentView.webContents.executeJavaScript(`
         const langEl = document.querySelector('html');
         new Promise(resolve => {
             resolve({
@@ -98,62 +83,9 @@
     translationService.setLanguage(langInfo.lang);
 }
 
-// Set thumbar buttons for the media controls
-function updateThumbarButtons(win: BrowserWindow | null, isPlaying: any) {
-    if (!win) return;
-
-    const backwardIcon = nativeImage.createFromPath(path.join(__dirname, '../assets/icons/backward.ico'));
-    const playIcon = nativeImage.createFromPath(path.join(__dirname, '../assets/icons/play.ico'));
-    const pauseIcon = nativeImage.createFromPath(path.join(__dirname, '../assets/icons/pause.ico'));
-    const forwardIcon = nativeImage.createFromPath(path.join(__dirname, '../assets/icons/forward.ico'));
-
-    win.setThumbarButtons([
-        {
-            tooltip: translationService.translate('previous'),
-            icon: backwardIcon,
-            click: () => {
-                mainWindow.webContents.executeJavaScript(`
-                    document.querySelector('.skipControl__previous')?.click();
-                  `);
-            }
-        },
-        {
-            tooltip: isPlaying ? translationService.translate('pause') : translationService.translate('play'),
-            icon: isPlaying ? pauseIcon : playIcon,
-            click: () => {
-                isPlaying = !isPlaying;
-                updateThumbarButtons(win, isPlaying);
-                mainWindow.webContents.executeJavaScript(`
-                    document.querySelector('.playControl')?.click();
-                  `);
-            }
-        },
-        {
-            tooltip: translationService.translate('next'),
-            icon: forwardIcon,
-            click: () => {
-                mainWindow.webContents.executeJavaScript(`
-                    document.querySelector('.skipControl__next')?.click();
-                  `);
-            }
-        }
-    ]);
-}
-
-async function init() {
-    setupUpdater();
-
-    if (process.platform === 'darwin') setupDarwinMenu();
-    else Menu.setApplicationMenu(null);
-
-    let windowState = windowStateManager({ defaultWidth: 800, defaultHeight: 800 });
-
-    mainWindow = new BrowserWindow({
-=======
 // Browser window configuration
 function createBrowserWindow(windowState: any): BrowserWindow {
     const window = new BrowserWindow({
->>>>>>> 08763154
         width: windowState.width,
         height: windowState.height,
         x: windowState.x,
@@ -172,25 +104,25 @@
             experimentalFeatures: false,
             devTools: false,
         },
-        backgroundColor: '#ffffff',
-    });
-
-    // Set Chrome-like properties
-    const userAgent = 'Mozilla/5.0 (Windows NT 10.0; Win64; x64) AppleWebKit/537.36 (KHTML, like Gecko) Chrome/135.0.0.0 Safari/537.36';
+        backgroundColor: isDarkTheme ? '#121212' : '#ffffff',
+    });
+
+    const userAgent =
+        'Mozilla/5.0 (Windows NT 10.0; Win64; x64) AppleWebKit/537.36 (KHTML, like Gecko) Chrome/135.0.0.0 Safari/537.36';
 
     window.webContents.setUserAgent(userAgent);
 
-    // Configure session
     const session = window.webContents.session;
     session.webRequest.onBeforeSendHeaders((details, callback) => {
-        if (details.url.includes('google')) {
+        if (details.url.includes('google') || details.url.includes('icloud') || details.url.includes('apple')) {
             callback({ requestHeaders: details.requestHeaders });
             return;
         }
+
         const headers = {
             ...details.requestHeaders,
             'Accept-Language': 'en-US,en;q=0.9',
-            'Accept': 'text/html,application/xhtml+xml,application/xml;q=0.9,image/avif,image/webp,image/apng,*/*;q=0.8',
+            Accept: 'text/html,application/xhtml+xml,application/xml;q=0.9,image/avif,image/webp,image/apng,*/*;q=0.8',
             'sec-ch-ua': '"Not_A Brand";v="8", "Chromium";v="120", "Google Chrome";v="120"',
             'sec-ch-ua-mobile': '?0',
             'sec-ch-ua-platform': '"Windows"',
@@ -208,59 +140,76 @@
 }
 
 // Track info polling
+let lastTrackInfo = {
+    title: '',
+    author: '',
+    artwork: '',
+    elapsed: '',
+    duration: '',
+    isPlaying: false,
+    url: ''
+};
+
 async function pollTrackInfo() {
     if (!contentView) return;
 
     try {
-        const html = await contentView.webContents.executeJavaScript(
-            `document.documentElement.outerHTML`,
+        // Use direct DOM queries instead of parsing the entire HTML
+        const result = await contentView.webContents.executeJavaScript(
+            `
+            (function() {
+                const playButton = document.querySelector('.playControls__play');
+                const isPlaying = playButton ? playButton.classList.contains('playing') : false;
+                
+                if (!isPlaying) {
+                    return { isPlaying: false };
+                }
+
+                const authorEl = document.querySelector('.playbackSoundBadge__lightLink');
+                const artworkEl = document.querySelector('.playbackSoundBadge__avatar .image__lightOutline span');
+                const elapsedEl = document.querySelector('.playbackTimeline__timePassed span:last-child');
+                const durationEl = document.querySelector('.playbackTimeline__duration span:last-child');
+                const urlEl = document.querySelector('.playbackSoundBadge__titleLink');
+
+                return {
+                    title: artworkEl ? artworkEl.getAttribute('aria-label') : '',
+                    author: authorEl ? authorEl.textContent.trim() : '',
+                    artwork: artworkEl ? artworkEl.style.backgroundImage.replace(/^url\\(['"]?|['"]?\\)$/g, '') : '',
+                    elapsed: elapsedEl ? elapsedEl.textContent.trim() : '',
+                    duration: durationEl ? durationEl.textContent.trim() : '',
+                    isPlaying: true,
+                    url: urlEl ? urlEl.href.split('?')[0] : ''
+                };
+            })()
+        `,
             true
         );
 
-        const parser = new (require('jsdom')).JSDOM(html);
-        const document = parser.window.document;
-
-        const playButton = document.querySelector('.playControls__play');
-        const isPlaying = playButton ? playButton.classList.contains('playing') : false;
-
-        if (isPlaying) {
-            const authorEl = document.querySelector('.playbackSoundBadge__lightLink');
-            const artworkEl = document.querySelector('.playbackSoundBadge__avatar .image__lightOutline span');
-            const elapsedEl = document.querySelector('.playbackTimeline__timePassed span:last-child');
-            const durationEl = document.querySelector('.playbackTimeline__duration span:last-child');
-
-            const trackInfo = {
-                title: artworkEl?.getAttribute("aria-label") || '',
-                author: authorEl?.textContent?.trim() || '',
-                artwork: artworkEl ? artworkEl.style.backgroundImage.replace(/^url\(['"]?|['"]?\)$/g, '') : '',
-                elapsed: elapsedEl?.textContent?.trim() || '',
-                duration: durationEl?.textContent?.trim() || ''
-            };
-
-            if (!trackInfo.title || !trackInfo.author) {
-                console.error('Incomplete track info:', trackInfo);
-                return;
-            }
-
-            await lastFmService.updateTrackInfo({
-                title: trackInfo.title,
-                author: trackInfo.author,
-                duration: trackInfo.duration
-            });
-
-            await presenceService.updatePresence({
-                ...trackInfo,
-                isPlaying: true
-            });
-        } else {
-            await presenceService.updatePresence({
-                title: '',
-                author: '',
-                artwork: '',
-                elapsed: '',
-                duration: '',
-                isPlaying: false
-            });
+        // Only update if there are actual changes
+        const hasChanges = JSON.stringify(result) !== JSON.stringify(lastTrackInfo);
+
+        if (hasChanges) {
+            lastTrackInfo = result;
+
+            if (result.isPlaying && result.title && result.author) {
+                await lastFmService.updateTrackInfo({
+                    title: result.title,
+                    author: result.author,
+                    duration: result.duration,
+                });
+
+                await presenceService.updatePresence(result);
+            } else if (!result.isPlaying) {
+                await presenceService.updatePresence({
+                    title: '',
+                    author: '',
+                    artwork: '',
+                    elapsed: '',
+                    duration: '',
+                    isPlaying: false,
+                    url: ''
+                });
+            }
         }
     } catch (error) {
         console.error('Error during track info update:', error);
@@ -317,16 +266,10 @@
     });
 
     mainWindow.on('maximize', () => {
-        if (headerView) {
-            headerView.webContents.send('window-state-changed', 'maximized');
-        }
         adjustContentViews();
     });
 
     mainWindow.on('unmaximize', () => {
-        if (headerView) {
-            headerView.webContents.send('window-state-changed', 'normal');
-        }
         adjustContentViews();
     });
 
@@ -338,7 +281,6 @@
         if (mainWindow) mainWindow.close();
     });
 
-    isDarkTheme = store.get('theme') !== 'light';
     ipcMain.on('toggle-theme', () => {
         isDarkTheme = !isDarkTheme;
         if (headerView) {
@@ -347,10 +289,9 @@
         applyThemeToContent(isDarkTheme);
     });
 
-    ipcMain.on('get-initial-state', () => {
-        if (headerView) {
-            headerView.webContents.send('window-state-changed', mainWindow.isMaximized() ? 'maximized' : 'normal');
-        }
+    // Handle is-maximized requests
+    ipcMain.handle('is-maximized', () => {
+        return mainWindow ? mainWindow.isMaximized() : false;
     });
 
     adjustContentViews();
@@ -358,7 +299,6 @@
 
 let headerView: BrowserView | null;
 let contentView: BrowserView | null;
-let isDarkTheme = true;
 
 // Main initialization
 async function init() {
@@ -404,20 +344,36 @@
         'Mozilla/5.0 (Windows NT 10.0; Win64; x64) AppleWebKit/537.36 (KHTML, like Gecko) Chrome/120.0.0.0 Safari/537.36'
     );
 
+    // Get the current language from the page
+    //await getLanguage();
+
     // Initialize services
+    translationService = new TranslationService();
     notificationManager = new NotificationManager(mainWindow);
-    settingsManager = new SettingsManager(mainWindow, store);
+    settingsManager = new SettingsManager(mainWindow, store, translationService);
     proxyService = new ProxyService(mainWindow, store, queueToastNotification);
-    presenceService = new PresenceService(mainWindow, store);
+    presenceService = new PresenceService(mainWindow, store, translationService);
     lastFmService = new LastFmService(mainWindow, store);
+    thumbarService = new ThumbarService(translationService);
+
+    // Add settings toggle handler
+    ipcMain.on('toggle-settings', () => {
+        settingsManager.toggle();
+    });
 
     setupWindowControls();
-    setupShortcuts();
+
+    setupShortcuts(contentView.webContents);
+    setupShortcuts(mainWindow.webContents);
+    setupShortcuts(settingsManager.getView().webContents);
+
     setupThemeHandlers();
+    setupTranslationHandlers();
 
     // Configure session
     const session = contentView.webContents.session;
-    const userAgent = 'Mozilla/5.0 (Windows NT 10.0; Win64; x64) AppleWebKit/537.36 (KHTML, like Gecko) Chrome/120.0.0.0 Safari/537.36';
+    const userAgent =
+        'Mozilla/5.0 (Windows NT 10.0; Win64; x64) AppleWebKit/537.36 (KHTML, like Gecko) Chrome/120.0.0.0 Safari/537.36';
     session.webRequest.onBeforeSendHeaders((details, callback) => {
         if (details.url.includes('google')) {
             callback({ requestHeaders: details.requestHeaders });
@@ -426,7 +382,7 @@
         const headers = {
             ...details.requestHeaders,
             'Accept-Language': 'en-US,en;q=0.9',
-            'Accept': 'text/html,application/xhtml+xml,application/xml;q=0.9,image/avif,image/webp,image/apng,*/*;q=0.8',
+            Accept: 'text/html,application/xhtml+xml,application/xml;q=0.9,image/avif,image/webp,image/apng,*/*;q=0.8',
             'sec-ch-ua': '"Not_A Brand";v="8", "Chromium";v="120", "Google Chrome";v="120"',
             'sec-ch-ua-mobile': '?0',
             'sec-ch-ua-platform': '"Windows"',
@@ -457,170 +413,33 @@
                     path: 'engine.bin',
                     read: async (...args) => readFileSync(...args),
                     write: async (...args) => writeFileSync(...args),
-                },
+                }
             );
             blocker.enableBlockingInSession(contentView.webContents.session);
         }
 
-<<<<<<< HEAD
-        await getLanguage(mainWindow);
-
-        const isPlaying = await executeJS(`
-            document.querySelector('.playControls__play').classList.contains('playing')
-        `);
-
-        updateThumbarButtons(mainWindow, isPlaying);
-
-        setInterval(async () => {
-            try {
-                const isPlaying = await executeJS(`
-                    document.querySelector('.playControls__play').classList.contains('playing')
-                `);
-
-                if (isPlaying) {
-                    const trackInfo = await executeJS(`
-                    new Promise(resolve => {
-                        const titleEl = document.querySelector('.playbackSoundBadge__titleLink');
-                        const authorEl = document.querySelector('.playbackSoundBadge__lightLink');
-                        resolve({
-                            title: titleEl?.innerText ?? '',
-                            author: authorEl?.innerText ?? '',
-                            url: titleEl?.href ?? ''
-                        });
-                    });
-                `);
-                    if (!trackInfo.title || !trackInfo.author) {
-                        console.log('Incomplete track info:', trackInfo);
-                        return;
-                    }
-
-                    const currentTrack = {
-                        author: trackInfo.author as string,
-                        title: trackInfo.title
-                            .replace(/.*?:\s*/, '') // Remove everything up to and including the first colon.
-                            .replace(/\n.*/, '') // Remove everything after the first newline.
-                            .trim() as string, // Clean up any leading/trailing spaces.
-                        url: trackInfo.url as string
-                    };
-
-                    const artworkUrl = await executeJS(`
-                    new Promise(resolve => {
-                        const artworkEl = document.querySelector('.playbackSoundBadge__avatar .image__lightOutline span');
-                        resolve(artworkEl ? artworkEl.style.backgroundImage.slice(5, -2) : '');
-                    });
-                `);
-
-                    const [elapsedTime, totalTime] = await Promise.all([
-                        executeJS(
-                            `document.querySelector('.playbackTimeline__timePassed span:last-child')?.innerText ?? ''`,
-                        ),
-                        executeJS(
-                            `document.querySelector('.playbackTimeline__duration span:last-child')?.innerText ?? ''`,
-                        ),
-                    ]); //;
-
-                    await updateNowPlaying(currentTrack, store);
-
-                    const parseTime = (time: string): number => {
-                        const parts = time.split(':').map(Number);
-                        return parts.reduce((acc, part) => 60 * acc + part, 0) * 1000;
-                    };
-
-                    const elapsedMilliseconds = parseTime(elapsedTime);
-                    const totalMilliseconds = parseTime(totalTime);
-
-                    if (
-                        !currentScrobbleState ||
-                        currentScrobbleState.artist !== currentTrack.author ||
-                        currentScrobbleState.title !== currentTrack.title
-                    ) {
-                        // Scrobble previous track if it wasn't scrobbled and met criteria
-                        if (
-                            currentScrobbleState &&
-                            !currentScrobbleState.scrobbled &&
-                            shouldScrobble(currentScrobbleState)
-                        ) {
-                            await scrobbleTrack(
-                                {
-                                    author: currentScrobbleState.artist,
-                                    title: currentScrobbleState.title,
-                                },
-                                store,
-                            );
-                        }
-
-                        // Start tracking new track
-                        currentScrobbleState = {
-                            artist: currentTrack.author,
-                            title: currentTrack.title,
-                            startTime: Date.now(),
-                            duration: timeStringToSeconds(trackInfo.duration),
-                            scrobbled: false,
-                        };
-                    } else if (
-                        currentScrobbleState &&
-                        !currentScrobbleState.scrobbled &&
-                        shouldScrobble(currentScrobbleState)
-                    ) {
-                        // Scrobble current track if it meets criteria
-                        await scrobbleTrack(
-                            {
-                                author: currentScrobbleState.artist,
-                                title: currentScrobbleState.title,
-                            },
-                            store,
-                        );
-                        currentScrobbleState.scrobbled = true;
-                    }
-=======
-        // Start polling for track info
-        setInterval(pollTrackInfo, 5000);
+        notificationManager.show("Press 'F1' to open settings");
+
+        // Get the current language from the page
+        await getLanguage();
+
+        // Update the language in the settings manager
+        settingsManager.updateTranslations(translationService);
+
+        // Set thumbar buttons for the media controls
+        thumbarService.updateThumbarButtons(mainWindow, false, contentView);
+
+        // Start polling for track info with a more reasonable interval
+        setInterval(pollTrackInfo, 5000); // Changed to 10 seconds
     });
 
     // Register settings related events
     ipcMain.on('setting-changed', async (_event, data) => {
         const key = proxyService.transformKey(data.key);
         store.set(key, data.value);
->>>>>>> 08763154
 
         console.log(key);
 
-<<<<<<< HEAD
-                    info.rpc.user?.setActivity({
-                        type: ActivityType.Listening,
-                        details: `${shortenString(currentTrack.title)}${currentTrack.title.length < 2 ? '⠀⠀' : ''}`,
-                        state: `${shortenString(trackInfo.author)}${trackInfo.author.length < 2 ? '⠀⠀' : ''}`,
-                        largeImageKey: artworkUrl.replace('50x50.', '500x500.'),
-                        startTimestamp: Date.now() - elapsedMilliseconds,
-                        endTimestamp: Date.now() + (totalMilliseconds - elapsedMilliseconds),
-                        smallImageKey: displaySCSmallIcon ? 'soundcloud-logo' : '',
-                        smallImageText: displaySCSmallIcon ? 'SoundCloud' : '',
-                        instance: false,
-                        buttons: [
-                            {
-                                label: `▶️ ${translationService.translate('listenOnSoundcloud')}`,
-                                url: currentTrack.url
-                            }
-                        ]
-                    });
-                } else if (displayWhenIdling) {
-                    info.rpc.user?.setActivity({
-                        details: 'Listening to SoundCloud',
-                        state: 'Paused',
-                        largeImageKey: 'idling',
-                        largeImageText: 'Paused',
-                        smallImageKey: 'soundcloud-logo',
-                        smallImageText: 'SoundCloud',
-                        instance: false,
-                    });
-                } else {
-                    info.rpc.user?.clearActivity();
-                }
-            } catch (error) {
-                console.error('Error during RPC update:', error);
-            }
-        }, 5000);
-=======
         if (key === 'displayWhenIdling') {
             displayWhenIdling = data.value;
             presenceService.updateDisplaySettings(displayWhenIdling, displaySCSmallIcon);
@@ -628,7 +447,6 @@
             displaySCSmallIcon = data.value;
             presenceService.updateDisplaySettings(displayWhenIdling, displaySCSmallIcon);
         }
->>>>>>> 08763154
     });
 
     // Handle applying all changes
@@ -656,7 +474,7 @@
 function setupThemeHandlers() {
     // Load initial theme from store
     isDarkTheme = store.get('theme', 'dark') === 'dark';
-    
+
     // Send initial theme to all views
     if (headerView) {
         headerView.webContents.send('theme-changed', isDarkTheme);
@@ -665,13 +483,13 @@
         settingsManager.getView().webContents.send('theme-changed', isDarkTheme);
     }
     applyThemeToContent(isDarkTheme);
-    
+
     // Listen for theme changes from settings or header
     ipcMain.on('setting-changed', (_, data) => {
         if (data.key === 'theme') {
             isDarkTheme = data.value === 'dark';
             store.set('theme', data.value);
-            
+
             // Update all views
             if (headerView) {
                 headerView.webContents.send('theme-changed', isDarkTheme);
@@ -751,50 +569,50 @@
     contentView.webContents.executeJavaScript(themeScript).catch(console.error);
 }
 
-function setupShortcuts() {
+function setupShortcuts(contents: WebContents) {
     if (!mainWindow || !contentView) return;
 
-    contentView.webContents.on('before-input-event', (event, input) => {
+    contents.on('before-input-event', (event, input) => {
         if (input.key === 'F1' && !input.alt && !input.control && !input.meta && !input.shift) {
             settingsManager.toggle();
             event.preventDefault();
         }
 
         if (input.key === '=' && input.control && !input.alt && !input.meta && !input.shift) {
-            const zoomLevel = contentView.webContents.getZoomLevel();
-            contentView.webContents.setZoomLevel(Math.min(zoomLevel + 1, 9));
+            const zoomLevel = contents.getZoomLevel();
+            contents.setZoomLevel(Math.min(zoomLevel + 1, 9));
             event.preventDefault();
         }
 
         if (input.key === '-' && input.control && !input.alt && !input.meta && !input.shift) {
-            const zoomLevel = contentView.webContents.getZoomLevel();
-            contentView.webContents.setZoomLevel(Math.max(zoomLevel - 1, -9));
+            const zoomLevel = contents.getZoomLevel();
+            contents.setZoomLevel(Math.max(zoomLevel - 1, -9));
             event.preventDefault();
         }
 
         if (input.key === '0' && input.control && !input.alt && !input.meta && !input.shift) {
-            contentView.webContents.setZoomLevel(0);
+            contents.setZoomLevel(0);
             event.preventDefault();
         }
 
         if ((input.key === 'b' || input.key === 'p') && input.control && !input.alt && !input.meta && !input.shift) {
-            if (contentView.webContents.canGoBack()) {
-                contentView.webContents.goBack();
+            if (contents.canGoBack()) {
+                contents.goBack();
             }
             event.preventDefault();
         }
 
         if ((input.key === 'f' || input.key === 'n') && input.control && !input.alt && !input.meta && !input.shift) {
-            if (contentView.webContents.canGoForward()) {
-                contentView.webContents.goForward();
+            if (contents.canGoForward()) {
+                contents.goForward();
             }
             event.preventDefault();
         }
     });
 
     mainWindow.webContents.on('before-input-event', (event, input) => {
-        if (contentView) {
-            contentView.webContents.sendInputEvent({
+        if (contents) {
+            contents.sendInputEvent({
                 type: input.type === 'keyDown' ? 'keyDown' : 'keyUp',
                 keyCode: input.key,
                 modifiers: [],
@@ -822,4 +640,25 @@
     if (mainWindow && notificationManager) {
         notificationManager.show(message);
     }
+}
+
+function setupTranslationHandlers() {
+    ipcMain.handle('get-translations', () => {
+        return {
+            theme: translationService.translate('theme'),
+            darkMode: translationService.translate('darkMode'),
+            adBlocker: translationService.translate('adBlocker'),
+            enableAdBlocker: translationService.translate('enableAdBlocker'),
+            changesAppRestart: translationService.translate('changesAppRestart'),
+            proxy: translationService.translate('proxy'),
+            enableProxy: translationService.translate('enableProxy'),
+            enableLastFm: translationService.translate('enableLastFm'),
+            createApiKeyLastFm: translationService.translate('createApiKeyLastFm'),
+            noCallbackUrl: translationService.translate('noCallbackUrl'),
+            enableRichPresence: translationService.translate('enableRichPresence'),
+            showStatusWhenPaused: translationService.translate('showStatusWhenPaused'),
+            showSoundCloudIcon: translationService.translate('showSoundCloudIcon'),
+            applyChanges: translationService.translate('applyChanges')
+        };
+    });
 }